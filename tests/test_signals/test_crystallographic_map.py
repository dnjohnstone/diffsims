--- conflicted
+++ resolved
@@ -119,53 +119,10 @@
         assert np.allclose(out[0],[5,17,6])
         assert np.allclose(out[1],(2/6))
 
-<<<<<<< HEAD
     def test_get_distance_from_fixed_angle(self):
         #distance between two angles is found correctly
         angle_1 = [1,1,3]
         angle_2 = [1,1,4]
         implemented = _distance_from_fixed_angle(angle_1,angle_2)
         testing = get_distance_between_two_angles_longform(angle_1,angle_2)
-        assert np.allclose(implemented,testing)
-=======
-def test_get_phase_map(sp_cryst_map):
-    phasemap = sp_cryst_map.get_phase_map()
-    assert phasemap.isig[0,0] == 0
-
-def test_get_correlation_map(sp_cryst_map):
-    correlationmap = sp_cryst_map.get_correlation_map()
-    assert correlationmap.isig[0,0] == 3e-17
-
-def test_get_reliability_map_orientation(sp_cryst_map):
-    reliabilitymap_orientation = sp_cryst_map.get_reliability_map_orientation()
-    assert reliabilitymap_orientation.isig[0,0] == 0.5
-
-def test_get_reliability_map_phase(dp_cryst_map):
-    reliabilitymap_phase = dp_cryst_map.get_reliability_map_phase()
-    assert reliabilitymap_phase.isig[0,0] == 0.6
-
-@pytest.mark.parametrize('maps',[sp_cryst_map(),dp_cryst_map()])
-def test_CrystallographicMap_io(maps):
-    maps.save_mtex_map('file_01.txt')
-    lmap = load_mtex_map('file_01.txt')
-    os.remove('file_01.txt')
-    # remember we've dropped reliability in saving
-    assert np.allclose(maps.data[:,:,:5],lmap.data)
-
-def test_get_modal_angles(mod_cryst_map):
-    out = mod_cryst_map.get_modal_angles()
-    assert np.allclose(out[0],[5,17,6])
-    assert np.allclose(out[1],(2/6))
-
-def test_get_distance_from_fixed_angle():
-    angle_1 = [1,1,3]
-    angle_2 = [1,2,4]
-    implemented = _distance_from_fixed_angle(angle_1,angle_2)
-    testing = get_distance_between_two_angles_longform(angle_1,angle_2)
-    assert np.allclose(implemented,testing)
-
-def test_get_distance_from_modal(zero_modal_map):
-    formal = zero_modal_map.get_distance_from_modal_angle()
-    #if this runs, the test above has confirmed that is works
-    assert True
->>>>>>> b726ef8b
+        assert np.allclose(implemented,testing)