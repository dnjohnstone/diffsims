--- conflicted
+++ resolved
@@ -96,14 +96,9 @@
 
         Returns
         -------
-<<<<<<< HEAD
-        vector_out: np.array()
-            array containing the refined vectors in calibrated units
-=======
         vector_out: DiffractionVectors
             DiffractionVectors containing the refined vectors in calibrated
             units with the same navigation shape as the diffraction patterns.
->>>>>>> fc543448
 
         """
         def _conventional_xc_map(dp, vectors, sim_disc, upsample_factor, center, calibration):
@@ -205,12 +200,6 @@
                 The x and y locations of the center of mass of the parsed square
             """
 
-<<<<<<< HEAD
-            t = center_of_mass(z)
-            x = t[1]
-            y = t[0]
-            return (x, y)
-=======
             s = np.sum(z)
             if s != 0:
                 z *= 1 / s
@@ -220,7 +209,6 @@
             cx = np.sum(dx * np.arange(w))
             cy = np.sum(dy * np.arange(h))
             return cx, cy
->>>>>>> fc543448
 
         def _com_experimental_square(z, vector, square_size):
             """Wrapper for get_experimental_square that makes the non-zero
@@ -240,13 +228,8 @@
             z_adpt : np.array
                 z, but with row and column zero set to 0
             """
-<<<<<<< HEAD
-            z_adpt = np.copy(get_experimental_square(z, vector=vect, square_size=square_size)
-                             )  # to make sure we don't change the dp
-=======
             # Copy to make sure we don't change the dp
             z_adpt = np.copy(get_experimental_square(z, vector=vector, square_size=square_size))
->>>>>>> fc543448
             z_adpt[:, 0] = 0
             z_adpt[0, :] = 0
             return z_adpt
