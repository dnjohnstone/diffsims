# Test files
file_01.pickle

# Byte-compiled / optimized / DLL files
__pycache__/
*.py[cod]
*$py.class

# Pytest
.pytest_cache/

# C extensions
*.so

# Distribution / packaging
.Python
env/
docs/build/
docs/Makefile
develop-eggs/
dist/
downloads/
eggs/
.eggs/
lib/
lib64/
parts/
sdist/
var/
*.egg-info/
.installed.cfg
*.egg

# PyInstaller
#  Usually these files are written by a python script from a template
#  before PyInstaller builds the exe, so as to inject date/other infos into it.
*.manifest
*.spec

# Installer logs
pip-log.txt
pip-delete-this-directory.txt

# Unit test / coverage reports
htmlcov/
.tox/
.coverage
.coverage.*
.cache
nosetests.xml
coverage.xml
*,cover
.hypothesis/
tests/result_images/

# Translations
*.mo
*.pot

# Django stuff:
*.log
local_settings.py

# Flask stuff:
instance/
.webassets-cache

# Scrapy stuff:
.scrapy

# Sphinx documentation
docs/_build/

# PyBuilder
target/

# IPython Notebook
.ipynb_checkpoints
*-test.ipynb
*.ipynb

# pyenv
.python-version

# celery beat schedule file
celerybeat-schedule

# dotenv
.env

# virtualenv
.venv/
venv/
testenv/
ENV/

# Spyder project settings
.spyderproject

# Rope project settings
.ropeproject

# PyCharm project settings
.idea/

#auto changing files
build/
src/

# VScode project settings
.vscode/
/.project
/.pydevproject

<<<<<<< HEAD
#DS_store files
.DS_Store
=======
#Ds store stuff
.DS_store
>>>>>>> d5a77c03
<|MERGE_RESOLUTION|>--- conflicted
+++ resolved
@@ -112,10 +112,5 @@
 /.project
 /.pydevproject
 
-<<<<<<< HEAD
-#DS_store files
-.DS_Store
-=======
 #Ds store stuff
-.DS_store
->>>>>>> d5a77c03
+.DS_store